--- conflicted
+++ resolved
@@ -12,37 +12,22 @@
 from deepeval.evaluate import dataset, test_run
 
 # Don't forget to setup tracing
+deepeval.login_with_confident_api_key("<CONFIDENT_API_KEY>")
 instrument_llama_index(instrument.get_dispatcher())
-<<<<<<< HEAD
- 
-=======
 
 os.environ["OPENAI_API_KEY"] = "<OPENAI_API_KEY>"
 
 
->>>>>>> 89c11674
 def multiply(a: float, b: float) -> float:
     """Useful for multiplying two numbers."""
     return a * b
 
-<<<<<<< HEAD
-=======
 
->>>>>>> 89c11674
 answer_relevancy_metric = AnswerRelevancyMetric()
 agent = FunctionAgent(
     tools=[multiply],
     llm=OpenAI(model="gpt-4o-mini"),
     system_prompt="You are a helpful assistant that can perform calculations.",
-<<<<<<< HEAD
-    metrics=[answer_relevancy_metric]
-)
-
-goldens = [
-    Golden(input="How do I perform 7 * 8?"),
-]
-
-=======
     # metric_collection="test_collection_1",
     metrics=[answer_relevancy_metric],
 )
@@ -54,14 +39,9 @@
     await agent.run(golden.input)
 
 
->>>>>>> 89c11674
 def main():
     for golden in dataset(goldens=goldens):
-        # Create an async function that properly awaits the agent.run()
-        async def run_agent(input_text):
-            return await agent.run(input_text)
-        
-        task = asyncio.create_task(run_agent(golden.input))
+        task = asyncio.create_task(llm_app(golden))
         test_run.append(task)
 
 
