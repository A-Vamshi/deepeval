--- conflicted
+++ resolved
@@ -13,11 +13,8 @@
     OutputType,
     Verbosity,
 )
-<<<<<<< HEAD
+from deepeval.confident.api import Api
 from deepeval.metrics.faithfulness.schema import FaithfulnessVerdict
-=======
-from deepeval.confident.api import Api
->>>>>>> 85b4a2a3
 
 
 class TestPromptText:
@@ -62,39 +59,6 @@
         assert prompt._type == PromptType.TEXT
         assert prompt._interpolation_type == PromptInterpolationType.MUSTACHE
 
-<<<<<<< HEAD
-    def test_update(self):
-        prompt = Prompt(alias=self.ALIAS)
-        UUID = uuid.uuid4()
-        prompt.push(text=f"Hello, world! {UUID}")
-        prompt.update(
-            version="latest",
-            text=f"Updated Hello, world! {UUID}",
-            model_settings=ModelSettings(
-                provider=ModelProvider.OPEN_AI,
-                name="o4-mini",
-                max_tokens=100,
-                temperature=0.7,
-                top_p=0.9,
-                frequency_penalty=0.1,
-                presence_penalty=0.1,
-                stop_sequence=["stop"],
-                verbosity=Verbosity.LOW,
-                reasoning_effort=ReasoningEffort.MINIMAL,
-            ),
-            interpolation_type=PromptInterpolationType.FSTRING,
-            output_type=OutputType.SCHEMA,
-            output_schema=FaithfulnessVerdict,
-        )
-
-        prompt.pull()
-
-        assert prompt._text_template == f"Updated Hello, world! {UUID}"
-        assert prompt._messages_template is None
-        assert prompt._prompt_version_id is not None
-        assert prompt._type == PromptType.TEXT
-        assert prompt._interpolation_type == PromptInterpolationType.FSTRING
-=======
     def test_pull_by_label(self):
         """Test pulling text prompt by label"""
         prompt = Prompt(alias=self.ALIAS)
@@ -187,7 +151,6 @@
             assert prompt.version == self.LABEL_VERSION
             assert spy_api.call_count == 3  # 1 for pull, 2 for polling
             prompt._stop_polling()
->>>>>>> 85b4a2a3
 
 
 class TestPromptList:
