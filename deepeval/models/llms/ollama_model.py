--- conflicted
+++ resolved
@@ -9,14 +9,11 @@
 from deepeval.models.retry_policy import (
     create_retry_decorator,
 )
-<<<<<<< HEAD
 from deepeval.utils import convert_to_multi_modal_array, check_if_multimodal
 from deepeval.test_case import MLLMImage
-=======
 from deepeval.models.utils import (
     normalize_kwargs_and_extract_aliases,
 )
->>>>>>> b0fc3eb0
 from deepeval.models import DeepEvalBaseLLM
 from deepeval.constants import ProviderSlug as PS
 
