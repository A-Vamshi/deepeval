from enum import Enum
from dataclasses import dataclass, field
from pydantic import BaseModel, Field
from typing import Any, Dict, List, Optional, Union, Literal
from rich.progress import Progress
<<<<<<< HEAD
=======
from deepeval.tracing.message_types import (
    ToolOutput,
    TextMessage,
    ToolCallMessage,
)
>>>>>>> dac1ffed

from deepeval.prompt.prompt import Prompt
from deepeval.test_case.llm_test_case import ToolCall
from deepeval.test_case import LLMTestCase
from deepeval.metrics import BaseMetric


class Message(BaseModel):
    role: str
    """To be displayed on the top of the message block."""

    type: Literal["tool_calls", "tool_output", "thinking", "default"] = (
        "default"
    )
    """Decides how the content is rendered."""

    content: Any
    """The content of the message."""


class TraceWorkerStatus(Enum):
    SUCCESS = "success"
    FAILURE = "failure"
    WARNING = "warning"


class SpanType(Enum):
    AGENT = "agent"
    LLM = "llm"
    RETRIEVER = "retriever"
    TOOL = "tool"


class TraceSpanStatus(Enum):
    SUCCESS = "SUCCESS"
    ERRORED = "ERRORED"
    IN_PROGRESS = "IN_PROGRESS"


class LlmToolCall(BaseModel):
    name: str
    args: Dict[str, Any]
    id: Optional[str] = None


class LlmOutput(BaseModel):
    role: str
    content: str
    tool_calls: Optional[List[LlmToolCall]] = None


class BaseSpan(BaseModel):
    uuid: str
    status: TraceSpanStatus
    children: List["BaseSpan"] = Field(default_factory=list)
    trace_uuid: str = Field(serialization_alias="traceUuid")
    parent_uuid: Optional[str] = Field(None, serialization_alias="parentUuid")
    start_time: float = Field(serialization_alias="startTime")
    end_time: Union[float, None] = Field(None, serialization_alias="endTime")
    name: Optional[str] = None
    metadata: Optional[Dict[str, Any]] = None
    input: Optional[Any] = None
    output: Optional[Any] = None
    error: Optional[str] = None
    llm_test_case: Optional[LLMTestCase] = None
    metrics: Optional[List[BaseMetric]] = None
    metric_collection: Optional[str] = None

    # Don't serialize these
    progress: Optional[Progress] = Field(None, exclude=True)
    pbar_callback_id: Optional[int] = Field(None, exclude=True)

    # additional test case parameters
    retrieval_context: Optional[List[str]] = Field(
        None, serialization_alias="retrievalContext"
    )
    context: Optional[List[str]] = Field(None, serialization_alias="context")
    expected_output: Optional[str] = Field(
        None, serialization_alias="expectedOutput"
    )
    tools_called: Optional[List[ToolCall]] = Field(
        None, serialization_alias="toolsCalled"
    )
    expected_tools: Optional[List[ToolCall]] = Field(
        None, serialization_alias="expectedTools"
    )

    class Config:
        arbitrary_types_allowed = True


class AgentSpan(BaseSpan):
    name: str
    available_tools: List[str] = []
    agent_handoffs: List[str] = []


class LlmSpan(BaseSpan):

    model: Optional[str] = None
    prompt: Optional[Prompt] = None
    input_token_count: Optional[float] = Field(
        None, serialization_alias="inputTokenCount"
    )
    output_token_count: Optional[float] = Field(
        None, serialization_alias="outputTokenCount"
    )
    cost_per_input_token: Optional[float] = Field(
        None, serialization_alias="costPerInputToken"
    )
    cost_per_output_token: Optional[float] = Field(
        None, serialization_alias="costPerOutputToken"
    )
    token_intervals: Optional[Dict[float, str]] = Field(
        None, serialization_alias="tokenTimes"
    )

    # input_tools: Optional[List[ToolSchema]] = Field(None, serialization_alias="inputTools")
    # invocation_params: Optional[Dict[str, Any]] = Field(None, serialization_alias="invocationParams")
    # output_metadata: Optional[Dict[str, Any]] = Field(None, serialization_alias="outputMetadata")

    # for serializing `prompt`
    model_config = {"arbitrary_types_allowed": True}


class RetrieverSpan(BaseSpan):
    embedder: Optional[str] = None
    top_k: Optional[int] = Field(None, serialization_alias="topK")
    chunk_size: Optional[int] = Field(None, serialization_alias="chunkSize")


class ToolSpan(BaseSpan):
    name: str  # Required name for ToolSpan
    description: Optional[str] = None


class Trace(BaseModel):
    uuid: str = Field(serialization_alias="uuid")
    status: TraceSpanStatus
    root_spans: List[BaseSpan] = Field(serialization_alias="rootSpans")
    start_time: float = Field(serialization_alias="startTime")
    end_time: Union[float, None] = Field(None, serialization_alias="endTime")
    name: Optional[str] = None
    tags: Optional[List[str]] = None
    metadata: Optional[Dict[str, Any]] = None
    thread_id: Optional[str] = None
    user_id: Optional[str] = None
    input: Optional[Any] = None
    output: Optional[Any] = None
    metrics: Optional[List[BaseMetric]] = None
    metric_collection: Optional[str] = None

    # Don't serialize these
    confident_api_key: Optional[str] = Field(None, exclude=True)
    environment: str = Field(None, exclude=True)

    # additional test case parameters
    retrieval_context: Optional[List[str]] = Field(
        None, serialization_alias="retrievalContext"
    )
    context: Optional[List[str]] = Field(None, serialization_alias="context")
    expected_output: Optional[str] = Field(
        None, serialization_alias="expectedOutput"
    )
    tools_called: Optional[List[ToolCall]] = Field(
        None, serialization_alias="toolsCalled"
    )
    expected_tools: Optional[List[ToolCall]] = Field(
        None, serialization_alias="expectedTools"
    )

    class Config:
        arbitrary_types_allowed = True


class TraceAttributes(BaseModel):
    name: Optional[str] = None
    tags: Optional[List[str]] = None
    metadata: Optional[Dict[str, Any]] = None
    thread_id: Optional[str] = None
    user_id: Optional[str] = None


@dataclass
class TestCaseMetricPair:
    test_case: LLMTestCase
    metrics: List[BaseMetric]
    hyperparameters: Optional[Dict[str, Any]] = field(default=None)<|MERGE_RESOLUTION|>--- conflicted
+++ resolved
@@ -3,14 +3,6 @@
 from pydantic import BaseModel, Field
 from typing import Any, Dict, List, Optional, Union, Literal
 from rich.progress import Progress
-<<<<<<< HEAD
-=======
-from deepeval.tracing.message_types import (
-    ToolOutput,
-    TextMessage,
-    ToolCallMessage,
-)
->>>>>>> dac1ffed
 
 from deepeval.prompt.prompt import Prompt
 from deepeval.test_case.llm_test_case import ToolCall
