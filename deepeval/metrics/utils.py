--- conflicted
+++ resolved
@@ -488,45 +488,6 @@
 ###############################################
 
 
-<<<<<<< HEAD
-=======
-def initialize_multimodal_model(
-    model: Optional[Union[str, DeepEvalBaseMLLM]] = None,
-) -> Tuple[DeepEvalBaseLLM, bool]:
-    """
-    Returns a tuple of (initialized DeepEvalBaseMLLM, using_native_model boolean)
-    """
-    if is_native_mllm(model):
-        return model, True
-    if isinstance(model, DeepEvalBaseMLLM):
-        return model, False
-    if should_use_gemini_model():
-        return MultimodalGeminiModel(), True
-    if should_use_ollama_model():
-        return MultimodalOllamaModel(), True
-    elif should_use_azure_openai():
-        return MultimodalAzureOpenAIMLLMModel(model_name=model), True
-    elif isinstance(model, str) or model is None:
-        return MultimodalOpenAIModel(model_name=model), True
-    raise TypeError(
-        f"Unsupported type for model: {type(model)}. Expected None, str, DeepEvalBaseMLLM, MultimodalOpenAIModel, MultimodalOllamaModel."
-    )
-
-
-def is_native_mllm(
-    model: Optional[Union[str, DeepEvalBaseLLM]] = None,
-) -> bool:
-    if (
-        isinstance(model, MultimodalOpenAIModel)
-        or isinstance(model, MultimodalOllamaModel)
-        or isinstance(model, MultimodalGeminiModel)
-    ):
-        return True
-    else:
-        return False
-
-
->>>>>>> b0fc3eb0
 ###############################################
 # Embedding Model
 ###############################################
