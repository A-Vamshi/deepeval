from typing import List
import textwrap


class AnswerRelevancyTemplate:
    @staticmethod
    def generate_statements(actual_output: str, multimodal: bool = False):
        multimodal_instruction = ""
        example_text = ""
        example_json = ""

        if multimodal:
            multimodal_instruction = " The text may contain images as well."
            example_text = "Shoes. The shoes can be refunded at no extra cost. Thanks for asking the question!"
            example_json = textwrap.dedent(
                """
                {{
                    "statements": ["Shoes.", "Shoes can be refunded at no extra cost", "Thanks for asking the question!"]
                }}
                """
            )
        else:
            example_text = "Our new laptop model features a high-resolution Retina display for crystal-clear visuals. It also includes a fast-charging battery, giving you up to 12 hours of usage on a single charge. For security, we've added fingerprint authentication and an encrypted SSD. Plus, every purchase comes with a one-year warranty and 24/7 customer support."
            example_json = textwrap.dedent(
                """
                {{
                    "statements": [
                        "The new laptop model has a high-resolution Retina display.",
                        "It includes a fast-charging battery with up to 12 hours of usage.",
                        "Security features include fingerprint authentication and an encrypted SSD.",
                        "Every purchase comes with a one-year warranty.",
                        "24/7 customer support is included."
                    ]
                }}
                """
            )

        coherence_note = (
            ""
            if multimodal
            else " Ambiguous statements and single words can be considered as statements, but only if outside of a coherent statement."
        )

        return textwrap.dedent(
            f"""Given the text, breakdown and generate a list of statements presented.{coherence_note}{multimodal_instruction}

            Example:
            Example text: 
            {example_text}

            {example_json}
            ===== END OF EXAMPLE ======
                    
            **
            IMPORTANT: Please make sure to only return in valid and parseable JSON format, with the "statements" key mapping to a list of strings. No words or explanation are needed. Ensure all strings are closed appropriately. Repair any invalid JSON before you output it.
            **

            Text:
            {actual_output}

            JSON:
            """
        )

    @staticmethod
    def generate_verdicts(
        input: str, statements: str, multimodal: bool = False
    ):
        content_type = (
            "statements (which can contain images)"
            if multimodal
            else "list of statements"
        )
        statement_or_image = "statement or image" if multimodal else "statement"

        format_instruction = textwrap.dedent(
            """
            Expected JSON format:
            {{
                "verdicts": [
                    {{
                        "verdict": "yes"
                    }},
                    {{
                        "reason": <explanation_for_irrelevance>,
                        "verdict": "no"
                    }},
                    {{
                        "reason": <explanation_for_ambiguity>,
                        "verdict": "idk"
                    }}
                ]  
            }}
            """
        )

        example_section = ""
        if multimodal:
            example_section = textwrap.dedent(
                """
                Example input: What should I do if there is an earthquake?
                Example statements: ["Shoes.", "Thanks for asking the question!", "Is there anything else I can help you with?", "Duck and hide"]
                Example JSON:
                {{
                    "verdicts": [
                        {{
                            "reason": "The 'Shoes.' statement made in the actual output is completely irrelevant to the input, which asks about what to do in the event of an earthquake.",
                            "verdict": "no"
                        }},
                        {{
                            "reason": "The statement thanking the user for asking the question is not directly relevant to the input, but is not entirely irrelevant.",
                            "verdict": "idk"
                        }},
                        {{
                            "reason": "The question about whether there is anything else the user can help with is not directly relevant to the input, but is not entirely irrelevant.",
                            "verdict": "idk"
                        }},
                        {{
                            "verdict": "yes"
                        }}
                    ]  
                }}
                """
            )

        guidelines = ""
        if multimodal:
            guidelines = textwrap.dedent(
                f"""
                Since you are going to generate a verdict for each statement and image, the number of 'verdicts' SHOULD BE STRICTLY EQUAL to the number of `statements`.
                """
            )
        else:
            guidelines = textwrap.dedent(
                f"""
                Generate ONE verdict per statement - number of 'verdicts' MUST equal number of statements.
                'verdict' must be STRICTLY 'yes', 'no', or 'idk':
                - 'yes': statement is relevant to addressing the input
                - 'no': statement is irrelevant to the input  
                - 'idk': statement is ambiguous (not directly relevant but could be supporting information)
                Provide 'reason' ONLY for 'no' or 'idk' verdicts.
                """
            )

        return textwrap.dedent(
            f"""For the provided {content_type}, determine whether each {statement_or_image} is relevant to address the input.
            {"Please generate a list of JSON with two keys: `verdict` and `reason`." if multimodal else "Generate JSON objects with 'verdict' and 'reason' fields."}
            The 'verdict' {"key " if multimodal else ''}should {"STRICTLY be either a 'yes', 'idk' or 'no'" if multimodal else "be 'yes' (relevant), 'no' (irrelevant), or 'idk' (ambiguous/supporting information)"}. {"Answer 'yes' if the " + statement_or_image + ' is relevant to addressing the original input, no if the ' + statement_or_image + ' is irrelevant, and "idk" if it is ambiguous (eg., not directly relevant but could be used as a supporting point to address the input).' if multimodal else ""}
            {"The 'reason' is the reason for the verdict.' if multimodal else '"}
            Provide 'reason' ONLY for 'no' or 'idk' verdicts.
            The {"provided statements are statements and images' if multimodal else 'statements are from an AI's actual output"} generated in the actual output.

            **
            IMPORTANT: Please make sure to only return in valid and parseable JSON format, with the 'verdicts' key mapping to a list of JSON objects. Ensure all strings are closed appropriately. Repair any invalid JSON before you output it.

            {format_instruction if not multimodal else ''}
            {example_section}
            {guidelines}
            **          

            Input:
            {input}

            Statements:
            {statements}

            JSON:
            """
        )

    @staticmethod
    def generate_reason(
        irrelevant_statements: List[str],
        input: str,
        score: float,
        multimodal: bool = False,
    ):
        return textwrap.dedent(
            f"""Given the answer relevancy score, the list of reasons of irrelevant statements made in the actual output, and the input, provide a CONCISE reason for the score. Explain why it is not higher, but also why it is at its current score.
            The irrelevant statements represent things in the actual output that is irrelevant to addressing whatever is asked/talked about in the input.
            If there is nothing irrelevant, just say something positive with an upbeat encouraging tone (but don't overdo it otherwise it gets annoying).


            **
            IMPORTANT: Please make sure to only return in JSON format, with the 'reason' key providing the reason. Ensure all strings are closed appropriately. Repair any invalid JSON before you output it.

            {"Example:' if not multimodal else '"}
            Example JSON:
            {{
                "reason": "The score is <answer_relevancy_score> because <your_reason>."
            }}
            {"===== END OF EXAMPLE ======' if not multimodal else '"}
            **

            Answer Relevancy Score:
            {score}

            Reasons why the score can't be higher based on irrelevant statements in the actual output:
            {irrelevant_statements}

            Input:
            {input}

<<<<<<< HEAD
JSON:
"""

    @staticmethod
    def generate_multimodal_statements(actual_output: List[str]):

        return textwrap.dedent(
            f"""Given the text, breakdown and generate a list of statements presented. Ambiguous statements and single words can also be considered as statements.

            Example:
            Example text: Shoes. The shoes can be refunded at no extra cost. Thanks for asking the question!

            {{
                "statements": ["Shoes.", "Shoes can be refunded at no extra cost", "Thanks for asking the question!"]
            }}
            ===== END OF EXAMPLE ======
                    
            **
            IMPORTANT: Please make sure to only return in JSON format, with the "statements" key mapping to a list of strings. No words or explanation is needed.
            **

            Text:
            {actual_output}

            JSON:
            """
        )

    @staticmethod
    def generate_multimodal_verdicts(input, actual_output):
        return textwrap.dedent(
            f"""For the provided list of statements (which can contain images), determine whether each statement or image is relevant to address the input.
                Please generate a list of JSON with two keys: `verdict` and `reason`.
                The 'verdict' key should STRICTLY be either a 'yes', 'idk' or 'no'. Answer 'yes' if the statement or image is relevant to addressing the original input, 'no' if the statement or image is irrelevant, and 'idk' if it is ambiguous (eg., not directly relevant but could be used as a supporting point to address the input).
                The 'reason' is the reason for the verdict.
                Provide a 'reason' ONLY if the answer is 'no' or 'idk'. 
                The provided statements are statements and images generated in the actual output.

                **
                IMPORTANT: Please make sure to only return in JSON format, with the 'verdicts' key mapping to a list of JSON objects.
                Example input: What should I do if there is an earthquake?
                Example statements: ["Shoes.", "Thanks for asking the question!", "Is there anything else I can help you with?", "Duck and hide"]
                Example JSON:
                {{
                    "verdicts": [
                        {{
                            "reason": "The 'Shoes.' statement made in the actual output is completely irrelevant to the input, which asks about what to do in the event of an earthquake.",
                            "verdict": "no"
                        }},
                        {{
                            "reason": "The statement thanking the user for asking the question is not directly relevant to the input, but is not entirely irrelevant.",
                            "verdict": "idk"
                        }},
                        {{
                            "reason": "The question about whether there is anything else the user can help with is not directly relevant to the input, but is not entirely irrelevant.",
                            "verdict": "idk"
                        }},
                        {{
                            "verdict": "yes"
                        }}
                    ]  
                }}

                Since you are going to generate a verdict for each statement and image, the number of 'verdicts' SHOULD BE STRICTLY EQUAL to the number of `statements`.
                **          

                Input:
                
                {input}

                Statements:
                
                {actual_output}
        
                JSON:
            """
        )

    @staticmethod
    def generate_multimodal_reason(irrelevant_statements, input, score):
        return textwrap.dedent(
            f"""Given the answer relevancy score, the list of reasons of irrelevant statements made in the actual output, and the input, provide a CONCISE reason for the score. Explain why it is not higher, but also why it is at its current score.
            The irrelevant statements represent things in the actual output that is irrelevant to addressing whatever is asked/talked about in the input.
            If there is nothing irrelevant, just say something positive with an upbeat encouraging tone (but don't overdo it otherwise it gets annoying).


            **
            IMPORTANT: Please make sure to only return in JSON format, with the 'reason' key providing the reason.
            Example JSON:
            {{
                "reason": "The score is <answer_relevancy_score> because <your_reason>."
            }}
            **

            Answer Relevancy Score:
            {score}

            Reasons why the score can't be higher based on irrelevant statements in the actual output:
            {irrelevant_statements}

            Input:
            {input}

=======
>>>>>>> 425ec292
            JSON:
            """
        )<|MERGE_RESOLUTION|>--- conflicted
+++ resolved
@@ -201,112 +201,6 @@
             Input:
             {input}
 
-<<<<<<< HEAD
-JSON:
-"""
-
-    @staticmethod
-    def generate_multimodal_statements(actual_output: List[str]):
-
-        return textwrap.dedent(
-            f"""Given the text, breakdown and generate a list of statements presented. Ambiguous statements and single words can also be considered as statements.
-
-            Example:
-            Example text: Shoes. The shoes can be refunded at no extra cost. Thanks for asking the question!
-
-            {{
-                "statements": ["Shoes.", "Shoes can be refunded at no extra cost", "Thanks for asking the question!"]
-            }}
-            ===== END OF EXAMPLE ======
-                    
-            **
-            IMPORTANT: Please make sure to only return in JSON format, with the "statements" key mapping to a list of strings. No words or explanation is needed.
-            **
-
-            Text:
-            {actual_output}
-
             JSON:
             """
-        )
-
-    @staticmethod
-    def generate_multimodal_verdicts(input, actual_output):
-        return textwrap.dedent(
-            f"""For the provided list of statements (which can contain images), determine whether each statement or image is relevant to address the input.
-                Please generate a list of JSON with two keys: `verdict` and `reason`.
-                The 'verdict' key should STRICTLY be either a 'yes', 'idk' or 'no'. Answer 'yes' if the statement or image is relevant to addressing the original input, 'no' if the statement or image is irrelevant, and 'idk' if it is ambiguous (eg., not directly relevant but could be used as a supporting point to address the input).
-                The 'reason' is the reason for the verdict.
-                Provide a 'reason' ONLY if the answer is 'no' or 'idk'. 
-                The provided statements are statements and images generated in the actual output.
-
-                **
-                IMPORTANT: Please make sure to only return in JSON format, with the 'verdicts' key mapping to a list of JSON objects.
-                Example input: What should I do if there is an earthquake?
-                Example statements: ["Shoes.", "Thanks for asking the question!", "Is there anything else I can help you with?", "Duck and hide"]
-                Example JSON:
-                {{
-                    "verdicts": [
-                        {{
-                            "reason": "The 'Shoes.' statement made in the actual output is completely irrelevant to the input, which asks about what to do in the event of an earthquake.",
-                            "verdict": "no"
-                        }},
-                        {{
-                            "reason": "The statement thanking the user for asking the question is not directly relevant to the input, but is not entirely irrelevant.",
-                            "verdict": "idk"
-                        }},
-                        {{
-                            "reason": "The question about whether there is anything else the user can help with is not directly relevant to the input, but is not entirely irrelevant.",
-                            "verdict": "idk"
-                        }},
-                        {{
-                            "verdict": "yes"
-                        }}
-                    ]  
-                }}
-
-                Since you are going to generate a verdict for each statement and image, the number of 'verdicts' SHOULD BE STRICTLY EQUAL to the number of `statements`.
-                **          
-
-                Input:
-                
-                {input}
-
-                Statements:
-                
-                {actual_output}
-        
-                JSON:
-            """
-        )
-
-    @staticmethod
-    def generate_multimodal_reason(irrelevant_statements, input, score):
-        return textwrap.dedent(
-            f"""Given the answer relevancy score, the list of reasons of irrelevant statements made in the actual output, and the input, provide a CONCISE reason for the score. Explain why it is not higher, but also why it is at its current score.
-            The irrelevant statements represent things in the actual output that is irrelevant to addressing whatever is asked/talked about in the input.
-            If there is nothing irrelevant, just say something positive with an upbeat encouraging tone (but don't overdo it otherwise it gets annoying).
-
-
-            **
-            IMPORTANT: Please make sure to only return in JSON format, with the 'reason' key providing the reason.
-            Example JSON:
-            {{
-                "reason": "The score is <answer_relevancy_score> because <your_reason>."
-            }}
-            **
-
-            Answer Relevancy Score:
-            {score}
-
-            Reasons why the score can't be higher based on irrelevant statements in the actual output:
-            {irrelevant_statements}
-
-            Input:
-            {input}
-
-=======
->>>>>>> 425ec292
-            JSON:
-            """
         )