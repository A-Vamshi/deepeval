--- conflicted
+++ resolved
@@ -163,27 +163,12 @@
             if verdict.verdict.strip().lower() == "no":
                 irrelevant_statements.append(verdict.reason)
 
-<<<<<<< HEAD
-        if multimodal:
-            prompt = self.evaluation_template.generate_multimodal_reason(
-                irrelevant_statements=irrelevant_statements,
-                input=input,
-                score=format(self.score, ".2f"),
-            )
-        else:
-            prompt = self.evaluation_template.generate_reason(
-                irrelevant_statements=irrelevant_statements,
-                input=input,
-                score=format(self.score, ".2f"),
-            )
-=======
         prompt = self.evaluation_template.generate_reason(
             irrelevant_statements=irrelevant_statements,
             input=input,
             score=format(self.score, ".2f"),
             multimodal=multimodal,
         )
->>>>>>> 425ec292
 
         if self.using_native_model:
             res, cost = await self.model.a_generate(
@@ -211,27 +196,12 @@
             if verdict.verdict.strip().lower() == "no":
                 irrelevant_statements.append(verdict.reason)
 
-<<<<<<< HEAD
-        if multimodal:
-            prompt = self.evaluation_template.generate_multimodal_reason(
-                irrelevant_statements=irrelevant_statements,
-                input=input,
-                score=format(self.score, ".2f"),
-            )
-        else:
-            prompt = self.evaluation_template.generate_reason(
-                irrelevant_statements=irrelevant_statements,
-                input=input,
-                score=format(self.score, ".2f"),
-            )
-=======
         prompt = self.evaluation_template.generate_reason(
             irrelevant_statements=irrelevant_statements,
             input=input,
             score=format(self.score, ".2f"),
             multimodal=multimodal,
         )
->>>>>>> 425ec292
 
         if self.using_native_model:
             res, cost = self.model.generate(
@@ -256,22 +226,9 @@
         if len(self.statements) == 0:
             return []
 
-<<<<<<< HEAD
-        if multimodal:
-            prompt = self.evaluation_template.generate_multimodal_verdicts(
-                input=input,
-                actual_output=self.statements,
-            )
-        else:
-            prompt = self.evaluation_template.generate_verdicts(
-                input=input,
-                statements=self.statements,
-            )
-=======
         prompt = self.evaluation_template.generate_verdicts(
             input=input, statements=self.statements, multimodal=multimodal
         )
->>>>>>> 425ec292
 
         if self.using_native_model:
             res, cost = await self.model.a_generate(prompt, schema=Verdicts)
@@ -296,22 +253,9 @@
         if len(self.statements) == 0:
             return []
 
-<<<<<<< HEAD
-        if multimodal:
-            prompt = self.evaluation_template.generate_multimodal_verdicts(
-                input=input,
-                actual_output=self.statements,
-            )
-        else:
-            prompt = self.evaluation_template.generate_verdicts(
-                input=input,
-                statements=self.statements,
-            )
-=======
         prompt = self.evaluation_template.generate_verdicts(
             input=input, statements=self.statements, multimodal=multimodal
         )
->>>>>>> 425ec292
 
         if self.using_native_model:
             res, cost = self.model.generate(prompt, schema=Verdicts)
@@ -333,43 +277,6 @@
         actual_output: str,
         multimodal: bool,
     ) -> List[str]:
-<<<<<<< HEAD
-        if multimodal:
-            prompt = self.evaluation_template.generate_multimodal_statements(
-                actual_output=[
-                    ele for ele in actual_output if isinstance(ele, str)
-                ],
-            )
-            if self.using_native_model:
-                res, cost = await self.model.a_generate(
-                    prompt, schema=Statements
-                )
-                self.evaluation_cost += cost
-                statements: List[str] = res.statements + [
-                    ele for ele in actual_output if isinstance(ele, MLLMImage)
-                ]
-                return statements
-            else:
-                try:
-                    res: Statements = await self.model.a_generate(
-                        prompt, schema=Statements
-                    )
-                    statements: List[str] = res.statements + [
-                        ele
-                        for ele in actual_output
-                        if isinstance(ele, MLLMImage)
-                    ]
-                    return statements
-                except TypeError:
-                    res = await self.model.a_generate(prompt)
-                    data = trimAndLoadJson(res, self)
-                    statements = data["statements"] + [
-                        ele
-                        for ele in actual_output
-                        if isinstance(ele, MLLMImage)
-                    ]
-                    return statements
-=======
         prompt = self.evaluation_template.generate_statements(
             actual_output=actual_output, multimodal=multimodal
         )
@@ -380,29 +287,11 @@
                 ele for ele in actual_output if isinstance(ele, MLLMImage)
             ]
             return statements
->>>>>>> 425ec292
-        else:
-            prompt = self.evaluation_template.generate_statements(
-                actual_output=actual_output,
-            )
-            if self.using_native_model:
-                res, cost = await self.model.a_generate(
+        else:
+            try:
+                res: Statements = await self.model.a_generate(
                     prompt, schema=Statements
                 )
-<<<<<<< HEAD
-                self.evaluation_cost += cost
-                return res.statements
-            else:
-                try:
-                    res: Statements = await self.model.a_generate(
-                        prompt, schema=Statements
-                    )
-                    return res.statements
-                except TypeError:
-                    res = await self.model.a_generate(prompt)
-                    data = trimAndLoadJson(res, self)
-                    return data["statements"]
-=======
                 statements: List[str] = res.statements + [
                     ele for ele in actual_output if isinstance(ele, MLLMImage)
                 ]
@@ -414,66 +303,12 @@
                     ele for ele in actual_output if isinstance(ele, MLLMImage)
                 ]
                 return statements
->>>>>>> 425ec292
 
     def _generate_statements(
         self,
         actual_output: str,
         multimodal: bool,
     ) -> List[str]:
-<<<<<<< HEAD
-        if multimodal:
-            prompt = self.evaluation_template.generate_multimodal_statements(
-                actual_output=[
-                    ele for ele in actual_output if isinstance(ele, str)
-                ],
-            )
-            if self.using_native_model:
-                res, cost = self.model.generate(prompt, schema=Statements)
-                self.evaluation_cost += cost
-                statements = res.statements + [
-                    ele for ele in actual_output if isinstance(ele, MLLMImage)
-                ]
-                return statements
-            else:
-                try:
-                    res: Statements = self.model.generate(
-                        prompt, schema=Statements
-                    )
-                    statements = res.statements + [
-                        ele
-                        for ele in actual_output
-                        if isinstance(ele, MLLMImage)
-                    ]
-                    return statements
-                except TypeError:
-                    res = self.model.generate(prompt)
-                    data = trimAndLoadJson(res, self)
-                    statements = data["statements"] + [
-                        ele
-                        for ele in actual_output
-                        if isinstance(ele, MLLMImage)
-                    ]
-                    return statements
-        else:
-            prompt = self.evaluation_template.generate_statements(
-                actual_output=actual_output,
-            )
-            if self.using_native_model:
-                res, cost = self.model.generate(prompt, schema=Statements)
-                self.evaluation_cost += cost
-                return res.statements
-            else:
-                try:
-                    res: Statements = self.model.generate(
-                        prompt, schema=Statements
-                    )
-                    return res.statements
-                except TypeError:
-                    res = self.model.generate(prompt)
-                    data = trimAndLoadJson(res, self)
-                    return data["statements"]
-=======
         prompt = self.evaluation_template.generate_statements(
             actual_output=actual_output, multimodal=multimodal
         )
@@ -498,7 +333,6 @@
                     ele for ele in actual_output if isinstance(ele, MLLMImage)
                 ]
                 return statements
->>>>>>> 425ec292
 
     def _calculate_score(self):
         number_of_verdicts = len(self.verdicts)
