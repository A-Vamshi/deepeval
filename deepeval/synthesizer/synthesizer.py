from typing import List, Optional, Union, Tuple, Dict
from rich.console import Console
from pydantic import BaseModel
from itertools import chain
import pandas as pd
import webbrowser
import datetime
import asyncio
import random
import json
import math
import tqdm
import csv
import os

from deepeval.utils import get_or_create_event_loop, is_confident, is_in_ci_env
from deepeval.synthesizer.chunking.context_generator import ContextGenerator
from deepeval.metrics.utils import trimAndLoadJson, initialize_model
from deepeval.synthesizer.synthesizer_red_team import RTSynthesizer
from deepeval.synthesizer.utils import initialize_embedding_model
from deepeval.progress_context import synthesizer_progress_context
from deepeval.models.base_model import DeepEvalBaseEmbeddingModel
from deepeval.confident.api import Api, Endpoints, HttpMethods
from deepeval.models import OpenAIEmbeddingModel
from deepeval.models import DeepEvalBaseLLM
from deepeval.dataset.golden import Golden
from deepeval.synthesizer.types import *
from deepeval.synthesizer.templates.template import (
    EvolutionTemplate,
    SynthesizerTemplate,
    FilterTemplate
)
from deepeval.synthesizer.templates.template_prompt import (
    PromptEvolutionTemplate,
    PromptSynthesizerTemplate,
)
from deepeval.synthesizer.schema import (
    SyntheticData,
    SyntheticDataList,
    SQLData,
    Response,
    InputFeedback,
    RewrittenInput
)
from deepeval.dataset.api import (
    APIDataset,
    CreateDatasetHttpResponse,
)

valid_file_types = ["csv", "json"]

evolution_map = {
    "Reasoning": EvolutionTemplate.reasoning_evolution,
    "Multi-context": EvolutionTemplate.multi_context_evolution,
    "Concretizing": EvolutionTemplate.concretizing_evolution,
    "Constrained": EvolutionTemplate.constrained_evolution,
    "Comparative": EvolutionTemplate.comparative_question_evolution,
    "Hypothetical": EvolutionTemplate.hypothetical_scenario_evolution,
    "In-Breadth": EvolutionTemplate.in_breadth_evolution,
}

prompt_evolution_map = {
    "Reasoning": PromptEvolutionTemplate.reasoning_evolution,
    "Concretizing": PromptEvolutionTemplate.concretizing_evolution,
    "Constrained": PromptEvolutionTemplate.constrained_evolution,
    "Comparative": PromptEvolutionTemplate.comparative_question_evolution,
    "Hypothetical": PromptEvolutionTemplate.hypothetical_scenario_evolution,
    "In-Breadth": PromptEvolutionTemplate.in_breadth_evolution,
}


class Synthesizer:
    def __init__(
        self,
        model: Optional[Union[str, DeepEvalBaseLLM]] = None,
        critic_model: Optional[Union[str, DeepEvalBaseLLM]] = None,
        embedder: Optional[Union[str, DeepEvalBaseEmbeddingModel]] = None,
        async_mode: bool = True,
    ):
        self.model, self.using_native_model = initialize_model(model)
        self.critic_model, self.using_native_critic_model = initialize_model(critic_model)
        self.async_mode = async_mode
        self.synthetic_goldens: List[Golden] = []
        self.context_generator = None
        self.embedder = initialize_embedding_model(embedder)
    
    #############################################################
    # Generate Goldens from Docs
    #############################################################

    def generate_goldens_from_docs(
        self,
        document_paths: List[str],
        include_expected_output: bool = True,
        max_goldens_per_document: int = 5,
        chunk_size: int = 1024,
        chunk_overlap: int = 0,
        num_evolutions: int = 1,
        evolutions: Dict[Evolution, float] = {
            Evolution.REASONING: 1 / 7,
            Evolution.MULTICONTEXT: 1 / 7,
            Evolution.CONCRETIZING: 1 / 7,
            Evolution.CONSTRAINED: 1 / 7,
            Evolution.COMPARATIVE: 1 / 7,
            Evolution.HYPOTHETICAL: 1 / 7,
            Evolution.IN_BREADTH: 1 / 7,
        },
        use_case: UseCase = UseCase.QA,
        _send_data=True,
    ):
        # Set Embedder if not defined
        if self.embedder is None:
            self.embedder = OpenAIEmbeddingModel()

        if self.async_mode:
            loop = get_or_create_event_loop()
            goldens = loop.run_until_complete(
                self.a_generate_goldens_from_docs(
                    document_paths,
                    include_expected_output,
                    max_goldens_per_document,
                    chunk_size,
                    chunk_overlap,
                    num_evolutions,
                    evolutions,
                    use_case,
                )
            )
        else:
            # Generate contexts from provided docs
            if self.context_generator is None:
                self.context_generator = ContextGenerator(
                    document_paths,
                    embedder=self.embedder,
                    chunk_size=chunk_size,
                    chunk_overlap=chunk_overlap,
                    model=self.critic_model
                )
            self.context_generator._load_docs()
            max_goldens_per_context = 2
            if max_goldens_per_document < max_goldens_per_context:
                max_goldens_per_context = 1
            num_context_per_document = math.floor(
                max_goldens_per_document / max_goldens_per_context
            )
            contexts, source_files, context_scores = (
                self.context_generator.generate_contexts(
                    num_context_per_document=num_context_per_document
                )
            )
            print(
                f"Utilizing {len(set(chain.from_iterable(contexts)))} out of {self.context_generator.total_chunks} chunks."
            )

            # Generate goldens from generated contexts
            with synthesizer_progress_context(
                "docs",
                self.model.get_model_name(),
                self.embedder.get_model_name(),
                len(contexts) * max_goldens_per_context,
                use_case,
            ) as progress_bar:
                goldens = self.generate_goldens(
                    contexts,
                    include_expected_output,
                    max_goldens_per_context,
                    num_evolutions,
                    source_files,
                    evolutions=evolutions,
                    use_case=use_case,
                    progress_bar=progress_bar,
                    context_scores=context_scores,
                    _send_data=False,
                )
        
        # Wrap-up Synthesis
        if _send_data == True:
            self.wrap_up_synthesis()
        return goldens


    async def a_generate_goldens_from_docs(
        self,
        document_paths: List[str],
        include_expected_output: bool = True,
        max_goldens_per_document: int = 5,
        chunk_size: int = 1024,
        chunk_overlap: int = 0,
        num_evolutions: int = 1,
        evolutions: Dict[Evolution, float] = {
            Evolution.REASONING: 1 / 7,
            Evolution.MULTICONTEXT: 1 / 7,
            Evolution.CONCRETIZING: 1 / 7,
            Evolution.CONSTRAINED: 1 / 7,
            Evolution.COMPARATIVE: 1 / 7,
            Evolution.HYPOTHETICAL: 1 / 7,
            Evolution.IN_BREADTH: 1 / 7,
        },
        use_case: UseCase = UseCase.QA,
    ):
        # Set Embedder if not defined
        if self.embedder is None:
            self.embedder = OpenAIEmbeddingModel()

        # Generate contexts from provided docs
        if self.context_generator is None:
            self.context_generator = ContextGenerator(
                document_paths,
                embedder=self.embedder,
                chunk_size=chunk_size,
                chunk_overlap=chunk_overlap,
                model=self.critic_model
            )
        await self.context_generator._a_load_docs()
        max_goldens_per_context = 2
        if max_goldens_per_document < max_goldens_per_context:
            max_goldens_per_context = 1
        num_context_per_document = math.floor(
            max_goldens_per_document / max_goldens_per_context
        )
        contexts, source_files, context_scores = (
            await self.context_generator.a_generate_contexts(
                num_context_per_document=num_context_per_document
            )
        )
        print(
            f"Utilizing {len(set(chain.from_iterable(contexts)))} out of {self.context_generator.total_chunks} chunks."
        )

        # Generate goldens from generated contexts
        with synthesizer_progress_context(
            method="docs",
            evaluation_model=self.model.get_model_name(),
            embedder=self.embedder.get_model_name(),
            max_generations=len(contexts) * max_goldens_per_context,
            use_case=use_case.value,
        ) as progress_bar:
            goldens = await self.a_generate_goldens(
                contexts=contexts,
                include_expected_output=include_expected_output,
                max_goldens_per_context=max_goldens_per_context,
                num_evolutions=num_evolutions,
                source_files=source_files,
                evolutions=evolutions,
                use_case=use_case,
                progress_bar=progress_bar,
                context_scores=context_scores,
            )
        self.synthetic_goldens.extend(goldens)
        return goldens
    
    #############################################################
    # Generate Goldens from Contexts
    #############################################################

    def generate_goldens(
        self,
        contexts: List[List[str]],
        include_expected_output: bool = True,
        max_goldens_per_context: int = 2,
        num_evolutions: int = 1,
        source_files: Optional[List[str]] = None,
        evolutions: Dict[Evolution, float] = {
            Evolution.REASONING: 1 / 7,
            Evolution.MULTICONTEXT: 1 / 7,
            Evolution.CONCRETIZING: 1 / 7,
            Evolution.CONSTRAINED: 1 / 7,
            Evolution.COMPARATIVE: 1 / 7,
            Evolution.HYPOTHETICAL: 1 / 7,
            Evolution.IN_BREADTH: 1 / 7,
        },
        use_case: UseCase = UseCase.QA,
        progress_bar: Optional[tqdm.std.tqdm] = None,
        context_scores: Optional[List[float]] = None,
        _send_data: bool = True,
    ) -> List[Golden]:
        # Intialize Goldens as an empty list
        goldens: List[Golden] = []

        if self.async_mode:
            loop = get_or_create_event_loop()
            goldens.extend(loop.run_until_complete(
                self.a_generate_goldens(
                    contexts=contexts,
                    include_expected_output=include_expected_output,
                    max_goldens_per_context=max_goldens_per_context,
                    num_evolutions=num_evolutions,
                    source_files=source_files,
                    evolutions=evolutions,
                    use_case=use_case,
                )
            ))
        else:
            if use_case == UseCase.QA:
                with synthesizer_progress_context(
                    method="default",
                    evaluation_model=self.model.get_model_name(),
                    embedder=None,
                    max_generations=len(contexts) * max_goldens_per_context,
                    use_case=use_case.value,
                    progress_bar=progress_bar,
                    async_mode=False
                ) as progress_bar:
                    for i, context in enumerate(contexts):

                        # Generate inputs
                        prompt = SynthesizerTemplate.generate_synthetic_inputs(
                            context=context,
                            max_goldens_per_context=max_goldens_per_context,
                        )
                        synthetic_inputs = self.generate_inputs(prompt)

                        # Qualify inputs
                        qualified_synthetic_inputs: List[SyntheticData]
                        scores: List[float]
                        qualified_synthetic_inputs, scores = self.rewrite_inputs(context, synthetic_inputs)
                        for j, data in enumerate(qualified_synthetic_inputs):

                            # Evolve input
                            evolved_input, evolutions_used = self._evolve_input(
                                input=data.input,
                                context=context,
                                num_evolutions=num_evolutions,
                                evolutions=evolutions,
                                progress_bar=progress_bar
                            )
                            
                            # Synthesize Golden
                            golden = Golden(
                                input=evolved_input,
                                context=context,
                                source_file=source_files[i] if source_files is not None else None,
                                additional_metadata={
                                    "evolutions": evolutions_used, 
                                    "synthetic_input_quality": scores[j],
                                    "context_quality": context_scores[i] if context_scores is not None else None
                                },
                            )

                            # Generated expected output
                            if include_expected_output:
                                prompt = SynthesizerTemplate.generate_synthetic_expected_output(
                                    input=golden.input,
                                    context="\n".join(golden.context),
                                )
                                res = self.generate(prompt)
                                golden.expected_output = res
                            goldens.append(golden)

            elif use_case == UseCase.TEXT2SQL:
                with synthesizer_progress_context(
                    method="default",
                    evaluation_model=self.model.get_model_name(),
                    embedder=None,
                    max_generations=len(contexts) * max_goldens_per_context,
                    use_case=use_case.value,
                    progress_bar=progress_bar,
                    async_mode=False
                ) as progress_bar:
                    for i, context in enumerate(contexts):

                        # Generate inputs
                        prompt = SynthesizerTemplate.generate_text2sql_inputs(
                            context=context,
                            max_goldens_per_context=max_goldens_per_context,
                        )
                        synthetic_data = self.generate_inputs(prompt)
                        for data in synthetic_data:

                            # Synthesize Golden
                            golden = Golden(
                                input=data.input,
                                context=context,
                            )

                            # Generate expected output
                            if include_expected_output:
                                prompt = SynthesizerTemplate.generate_text2sql_expected_output(
                                    input=golden.input,
                                    context="\n".join(golden.context),
                                )
                                expected_output: SQLData = self.generate_schema(prompt, SQLData, self.model, self.using_native_model)
                                golden.expected_output = expected_output.sql

                            goldens.append(golden)
                            if progress_bar is not None:
                                progress_bar.update(1)

        # Wrap-up Synthesis
        self.synthetic_goldens.extend(goldens)
        if _send_data == True:
            self.wrap_up_synthesis()
        return goldens
    
    
    async def a_generate_goldens(
        self,
        contexts: List[List[str]],
        include_expected_output: bool = True,
        max_goldens_per_context: int = 2,
        num_evolutions: int = 1,
        source_files: Optional[List[str]] = None,
        evolutions: Dict[Evolution, float] = {
            Evolution.REASONING: 1 / 7,
            Evolution.MULTICONTEXT: 1 / 7,
            Evolution.CONCRETIZING: 1 / 7,
            Evolution.CONSTRAINED: 1 / 7,
            Evolution.COMPARATIVE: 1 / 7,
            Evolution.HYPOTHETICAL: 1 / 7,
            Evolution.IN_BREADTH: 1 / 7,
        },
        use_case: UseCase = UseCase.QA,
        progress_bar: Optional[tqdm.std.tqdm] = None,
        context_scores: Optional[List[float]] = None,
    ) -> List[Golden]:
        goldens: List[Golden] = []
        if use_case == UseCase.QA:
            with synthesizer_progress_context(
                method="default",
                evaluation_model=self.model.get_model_name(),
                embedder=None,
                max_generations=len(contexts) * max_goldens_per_context,
                use_case=use_case.value,
                progress_bar=progress_bar,
                async_mode=True
            ) as progress_bar:
                tasks = [
                    self._a_generate_from_context(
                        context=context,
                        goldens=goldens,
                        include_expected_output=include_expected_output,
                        max_goldens_per_context=max_goldens_per_context,
                        num_evolutions=num_evolutions,
                        source_files=source_files,
                        index=index,
                        evolutions=evolutions,
                        progress_bar=progress_bar,
                        context_scores=context_scores
                    )
                    for index, context in enumerate(contexts)
                ]
                await asyncio.gather(*tasks)

        elif use_case == UseCase.TEXT2SQL:
            with synthesizer_progress_context(
                method="default",
                evaluation_model=self.model.get_model_name(),
                embedder=None,
                max_generations=len(contexts) * max_goldens_per_context,
                use_case=use_case.value,
                progress_bar=progress_bar,
                async_mode=True
            ) as progress_bar:
                tasks = [
                    self._a_generate_text_to_sql_from_context(
                        context=context,
                        goldens=goldens,
                        include_expected_output=include_expected_output,
                        max_goldens_per_context=max_goldens_per_context,
                        progress_bar=progress_bar,
                    )
                    for context in contexts
                ]
                await asyncio.gather(*tasks)
        
        return goldens
    

    async def _a_generate_from_context(
        self,
        context: List[str],
        goldens: List[Golden],
        include_expected_output: bool,
        max_goldens_per_context: int,
        num_evolutions: int,
        source_files: Optional[List[str]],
        index: int,
        evolutions: List[Evolution],
        progress_bar: tqdm.std.tqdm,
        context_scores: Optional[List[float]] = None,
    ):
        # Generate inputs
        prompt = SynthesizerTemplate.generate_synthetic_inputs(
            context=context, max_goldens_per_context=max_goldens_per_context
        )
        synthetic_inputs: List[SyntheticData] = await self.a_generate_inputs(prompt)

        # Qualify inputs
        qualified_synthetic_inputs: List[SyntheticData]
        scores: List[float]
        qualified_synthetic_inputs, scores = await self.a_rewrite_inputs(context, synthetic_inputs)
        for i, data in enumerate(qualified_synthetic_inputs):

            # Evolve input
            evolved_input, evolutions_used = await self._a_evolve_input(
                input=data.input,
                context=context,
                num_evolutions=num_evolutions,
                evolutions=evolutions,
            )

            # Generate expected output
            expected_output = None
            if include_expected_output:
                expected_output_prompt = SynthesizerTemplate.generate_synthetic_expected_output(
                    input=evolved_input, context="\n".join(context)
                )
                expected_output = await self.a_generate(expected_output_prompt)

            # Synthesize Golden
            golden = Golden(
                input=evolved_input,
                context=context,
                expected_output=expected_output,
                source_file=source_files[index] if source_files is not None else None,
                additional_metadata={
                    "evolutions": evolutions_used, 
                    "synthetic_input_quality": scores[i],
                    "context_quality": context_scores[i] if context_scores is not None else None
                },
            )
            goldens.append(golden)

            # Update progress bar
            if progress_bar is not None:
                progress_bar.update(1)


    async def _a_generate_text_to_sql_from_context(
        self,
        context: List[str],
        goldens: List[Golden],
        include_expected_output: bool,
        max_goldens_per_context: int,
        progress_bar: tqdm.std.tqdm,
    ):
        # Generate inputs
        prompt = SynthesizerTemplate.generate_text2sql_inputs(
            context=context, max_goldens_per_context=max_goldens_per_context
        )
        synthetic_inputs: List[SyntheticData] = await self.a_generate_inputs(prompt)
        for data in synthetic_inputs:
            
            # Generate expected output
            expected_output = None
            if include_expected_output:
                prompt = SynthesizerTemplate.generate_text2sql_expected_output(
                    input=data.input, context="\n".join(context)
                )
                expected_output: SQLData = self.generate_schema(prompt, SQLData, self.model, self.using_native_model)
            
            # Synthesize Golden
            golden = Golden(input=data.input, context=context, expected_output=expected_output.sql)
            goldens.append(golden)

            # Update progress bar
            if progress_bar is not None:
                progress_bar.update(1)


    #############################################################
    # Generate Goldens from Scratch
    #############################################################

    async def a_generate_goldens_from_scratch(
        self,
        subject: str,
        task: str,
        output_format: str,
        num_initial_goldens: int,
        num_evolutions: int = 1,
        evolutions: Dict[PromptEvolution, float] = {
            PromptEvolution.REASONING: 1 / 6,
            PromptEvolution.CONCRETIZING: 1 / 6,
            PromptEvolution.CONSTRAINED: 1 / 6,
            PromptEvolution.COMPARATIVE: 1 / 6,
            PromptEvolution.HYPOTHETICAL: 1 / 6,
            PromptEvolution.IN_BREADTH: 1 / 6,
        },
    ) -> List[Golden]:
        goldens: List[Golden] = []
        with synthesizer_progress_context(
            method="Scratch",
            evaluation_model=self.model.get_model_name(),
            embedder=None,
            max_generations=num_initial_goldens,
            use_case=None,
            progress_bar=None,
            async_mode=True
        ) as progress_bar:
            
            # Generate inputs
            prompt: List = PromptSynthesizerTemplate.generate_synthetic_prompts(
                subject=subject,
                task=task,
                output_format=output_format,
                num_initial_goldens=num_initial_goldens,
            )
            synthetic_data = self.generate_inputs(prompt)

            # Evolve inputs
            tasks = [
                self._a_evolve_input(
                    input=data.input,
                    num_evolutions=num_evolutions,
                    evolutions=evolutions,
                    progress_bar=progress_bar
                )
                for data in synthetic_data
            ]
            evolved_prompts_list = await asyncio.gather(*tasks)

            # Synthesize Goldens
            goldens = [
                Golden(
                    input=evolved_prompt,
                    additional_metadata={"evolutions": evolutions},
                )
                for evolved_prompt, evolutions in evolved_prompts_list
            ]
            return goldens


    def generate_goldens_from_scratch(
        self,
        subject: str,
        task: str,
        output_format: str,
        num_initial_goldens: int,
        num_evolutions: int = 1,
        evolutions: Dict[PromptEvolution, float] = {
            PromptEvolution.REASONING: 1 / 6,
            PromptEvolution.CONCRETIZING: 1 / 6,
            PromptEvolution.CONSTRAINED: 1 / 6,
            PromptEvolution.COMPARATIVE: 1 / 6,
            PromptEvolution.HYPOTHETICAL: 1 / 6,
            PromptEvolution.IN_BREADTH: 1 / 6,
        },
        _send_data: bool = True,
    ) -> List[Golden]:
        goldens: List[Golden] = []
        if self.async_mode:
            loop = get_or_create_event_loop()
            goldens.extend(loop.run_until_complete(
                self.a_generate_goldens_from_scratch(
                    subject=subject,
                    task=task,
                    output_format=output_format,
                    num_evolutions=num_evolutions,
                    num_initial_goldens=num_initial_goldens,
                    evolutions=evolutions,
                )
            ))
        else:
            with synthesizer_progress_context(
                method="Scratch",
                evaluation_model=self.model.get_model_name(),
                embedder=None,
                max_generations=num_initial_goldens,
                use_case=None,
                progress_bar=None,
                async_mode=False
            ) as progress_bar:
                
                # Generate inputs
                prompt: List = (
                    PromptSynthesizerTemplate.generate_synthetic_prompts(
                        subject=subject,
                        task=task,
                        output_format=output_format,
                        num_initial_goldens=num_initial_goldens,
                    )
                )
                synthetic_data = self.generate_inputs(prompt)
                
                # Evolve inputs
                for data in synthetic_data:
                    evolved_prompt, evolutions_used = (
                        self._evolve_input(
                            input=data.input,
                            num_evolutions=num_evolutions,
                            evolutions=evolutions,
                            progress_bar=progress_bar
                        )
                    )

                    # Synthesize Goldens
                    golden = Golden(
                        input=evolved_prompt,
                        additional_metadata={
                            "evolutions": evolutions_used
                        },
                    )
                    goldens.append(golden)

        # Wrap up Synthesis
        self.synthetic_goldens.extend(goldens)
        if _send_data == True:
            self.wrap_up_synthesis()
        return goldens


    #############################################################
    # Helper Methods for LLM Generation
    #############################################################

    def generate_schema(
        self, 
        prompt: str, 
        schema: BaseModel, 
        model: DeepEvalBaseLLM, 
        using_native_model: bool
    ) -> Tuple[str, float]:
        if using_native_model:
            res, _ = model.generate(prompt)
            data = trimAndLoadJson(res, self)
            if schema == SyntheticDataList:
                data_list = [SyntheticData(**item) for item in data['data']]
                return SyntheticDataList(data=data_list)
            else:
                return schema(**data)
        else:
            try:
                res: schema = model.generate(prompt, schema=schema)
                return res
            except TypeError:
                res = model.generate(prompt)
                data = trimAndLoadJson(res, self)
                if schema == SyntheticDataList:
                    data_list = [SyntheticData(**item) for item in data['data']]
                    return SyntheticDataList(data=data_list)
                else:
                    return schema(**data)


    async def a_generate_schema(
        self, 
        prompt: str, 
        schema: BaseModel, 
        model: DeepEvalBaseLLM, 
        using_native_model: bool
    ) -> Tuple[str, float]:
        if using_native_model:
            res, _ = await model.a_generate(prompt)
            data = trimAndLoadJson(res, self)
            if schema == SyntheticDataList:
                data_list = [SyntheticData(**item) for item in data['data']]
                return SyntheticDataList(data=data_list)
            else:
                return schema(**data)
        else:
            try:
                res: schema = await model.a_generate(prompt, schema=schema)
                return res
            except TypeError:
                res = await model.a_generate(prompt)
                data = trimAndLoadJson(res, self)
                if schema == SyntheticDataList:
                    data_list = [SyntheticData(**item) for item in data['data']]
                    return SyntheticDataList(data=data_list)
                else:
                    return schema(**data)


    def generate(self, prompt: str) -> Tuple[str, str]:
        if self.using_native_model:
            res, _ = self.model.generate(prompt)
            return res
        else:
            try:
                res: Response = self.model.generate(prompt, schema=Response)
                return res.response
            except TypeError:
                res = self.model.generate(prompt)
                return res


    async def a_generate(self, prompt: str) -> Tuple[str, str]:
        if self.using_native_model:
            res, _ = await self.model.a_generate(prompt)
            return res
        else:
            try:
                res: Response = await self.model.a_generate(prompt, schema=Response)
                return res.response
            except TypeError:
                res = await self.model.a_generate(prompt)
                return res
            

    #############################################################
    # Helper Methods for Input Generation
    #############################################################

    async def a_generate_inputs(
        self, prompt: str
    ) -> List[SyntheticData]:
        res: SyntheticDataList = await self.a_generate_schema(
            prompt, SyntheticDataList, self.model, self.using_native_model)
        synthetic_data_items = res.data
        return synthetic_data_items
    

    def generate_inputs(
        self, prompt: str
    ) -> List[SyntheticData]:
        res: SyntheticDataList = self.generate_schema(
            prompt, SyntheticDataList, self.model, self.using_native_model)
        synthetic_data_items = res.data
        return synthetic_data_items


    async def a_rewrite_inputs(
        self, 
        context: List[str],
        inputs: List[SyntheticData],
        max_retries: int = 3, 
        threshold: int = 0.5,
    ) -> Tuple[List[SyntheticData], List[float]]:
        
        # Evaluate input quality
        scores = []
        filtered_inputs = []
        for item in inputs:
            input = item.input
            for _ in range(max_retries):

                # Evaluate synthetically generated inputs
                evaluation_prompt = FilterTemplate.evaluate_synthetic_inputs(input)
                feedback_res: InputFeedback = await self.a_generate_schema(
                    evaluation_prompt, InputFeedback, self.critic_model, self.using_native_critic_model)
                feedback, score = feedback_res.feedback, feedback_res.score
                if score >= threshold:
                    break

                # Rewrite input if score below threshold
                rewrite_prompt = SynthesizerTemplate.rewrite_synthetic_inputs(context, input, feedback)
                rewritten_res: RewrittenInput = await self.a_generate_schema(
                    rewrite_prompt, RewrittenInput, self.model, self.using_native_model)
                input = rewritten_res.rewritten_input

            scores.append(score)
            filtered_inputs.append(SyntheticData(input=input))

        return filtered_inputs, scores


    def rewrite_inputs(
        self, 
        context: List[str],
        inputs: List[SyntheticData],
        max_retries: int = 3, 
        threshold: int = 0.5,
    ) -> Tuple[List[SyntheticData], List[float]]:
        
        # Evaluate input quality
        scores = []
        filtered_inputs = []
        for item in inputs:
            input = item.input
            for _ in range(max_retries):

                # Evaluate synthetically generated inputs
                evaluation_prompt = FilterTemplate.evaluate_synthetic_inputs(input)
                feedback_res: InputFeedback = self.generate_schema(
                    evaluation_prompt, InputFeedback, self.critic_model, self.using_native_critic_model)
                feedback, score = feedback_res.feedback, feedback_res.score
                if score >= threshold:
                    break

                # Rewrite input if score below threshold
                rewrite_prompt = SynthesizerTemplate.rewrite_synthetic_inputs(context, input, feedback)
                rewritten_res: RewrittenInput = self.generate_schema(
                    rewrite_prompt, RewrittenInput, self.model, self.using_native_model)
                input = rewritten_res.rewritten_input

            scores.append(score)
            filtered_inputs.append(SyntheticData(input=input))
        
        return filtered_inputs, scores


    #############################################################
    # Helper Methods for Input Evolution
    #############################################################

    def _evolve_input(
        self,
        input: str,
        num_evolutions: int,
        evolutions: Dict[Union[Evolution, PromptEvolution], float],
        context: Optional[List[str]] = None,
        progress_bar: Optional[tqdm.std.tqdm] = None,
    ) -> Tuple[str, List[Union[Evolution, PromptEvolution]]]:
        evolved_input = input
        evolutions_used = []
        for _ in range(num_evolutions):
            # Randomize Evolution   
            evolution_type = random.choices(
                list(evolutions.keys()), list(evolutions.values())
            )[0]

            # Create Evolution Prompt
            if isinstance(evolution_type, Evolution):
                evolution_method = evolution_map[evolution_type.value]
                prompt = evolution_method(input=evolved_input, context=context)
            elif isinstance(evolution_type, PromptEvolution):
                evolution_method = prompt_evolution_map[evolution_type.value]
                prompt = evolution_method(input=evolved_input)

            # Perform Evolution
            evolved_input = self.generate(prompt)
            evolutions_used.append(evolution_type.value)

        # Update Progress
        if progress_bar:
            progress_bar.update(1)

        return evolved_input, evolutions_used


    async def _a_evolve_input(
        self,
        input: str,
        num_evolutions: int,
        evolutions: Dict[Union[Evolution, PromptEvolution], float],
        context: Optional[List[str]] = None,
        progress_bar: Optional[tqdm.std.tqdm] = None,
    ) -> Tuple[str, List[Union[Evolution, PromptEvolution]]]:
        evolved_input = input
        evolutions_used = []
        for _ in range(num_evolutions):
            # Randomize Evolution 
            evolution_type = random.choices(
                list(evolutions.keys()), list(evolutions.values())
            )[0]

<<<<<<< HEAD
            # Create Evolution Prompt
            if isinstance(evolution_type, Evolution):
                evolution_method = evolution_map[evolution_type.value]
                prompt = evolution_method(input=evolved_input, context=context)
            elif isinstance(evolution_type, PromptEvolution):
                evolution_method = prompt_evolution_map[evolution_type.value]
                prompt = evolution_method(input=evolved_input)

            # Perform Evolution
            evolved_input = await self.a_generate(prompt)
            evolutions_used.append(evolution_type.value)

        # Update Progress
        if progress_bar:
            progress_bar.update(1)

        return evolved_input, evolutions_used

    
    #############################################################
    # Utilities
    #############################################################
=======
        if self.async_mode:
            loop = get_or_create_event_loop()
            return loop.run_until_complete(
                self.a_generate_goldens_from_docs(
                    document_paths,
                    include_expected_output,
                    max_goldens_per_document,
                    chunk_size,
                    chunk_overlap,
                    num_evolutions,
                    evolutions,
                    use_case,
                    _send_data,
                )
            )
        else:
            if self.context_generator is None:
                self.context_generator = ContextGenerator(
                    document_paths,
                    embedder=self.embedder,
                    chunk_size=chunk_size,
                    chunk_overlap=chunk_overlap,
                )

                self.context_generator._load_docs()
                max_goldens_per_context = 2
                if max_goldens_per_document < max_goldens_per_context:
                    max_goldens_per_context = 1
                num_context_per_document = math.floor(
                    max_goldens_per_document / max_goldens_per_context
                )
                contexts, source_files = (
                    self.context_generator.generate_contexts(
                        num_context_per_document=num_context_per_document
                    )
                )
                with synthesizer_progress_context(
                    "docs",
                    self.model.get_model_name(),
                    self.embedder.get_model_name(),
                    len(contexts) * max_goldens_per_context,
                    use_case,
                ) as progress_bar:
                    goldens = self.generate_goldens(
                        contexts,
                        include_expected_output,
                        max_goldens_per_context,
                        num_evolutions,
                        source_files,
                        evolutions=evolutions,
                        use_case=use_case,
                        progress_bar=progress_bar,
                        _send_data=False,
                    )
                print(
                    f"Utilized {len(set(chain.from_iterable(contexts)))} out of {self.context_generator.total_chunks} chunks."
                )
                if _send_data == True:
                    self.wrap_up_synthesis()
                return goldens
>>>>>>> 0938e67f

    def to_pandas(self):
        # Prepare data for the DataFrame
        data = []

        for golden in self.synthetic_goldens:
            # Extract basic fields
            input_text = golden.input
            expected_output = golden.expected_output
            context = golden.context
            actual_output = golden.actual_output
            retrieval_context = golden.retrieval_context
            metadata = golden.additional_metadata
            source_file = golden.source_file

            # Calculate num_context and context_length
            if context is not None:
                num_context = len(context)
                context_length = sum(len(c) for c in context)
            else:
                num_context = None
                context_length = None

            # Handle metadata: check for 'attack_type' or 'evolutions'
            if metadata is not None:
                attack_type = metadata.get(
                    "attack_type", None
                )
                evolutions = metadata.get(
                    "evolutions", None
                ) 
                synthetic_input_quality = metadata.get(
                    "synthetic_input_quality", None
                ) 
                context_quality = metadata.get(
                    "context_quality", None
                ) 
            else:
                attack_type = None
                evolutions = None
                synthetic_input_quality = None
                context_quality = None

            # Prepare a row for the DataFrame
            row = {
                "input": input_text,
                "actual_output": actual_output,
                "expected_output": expected_output,
                "context": context,
                "retrieval_context": retrieval_context,
                "n_chunks_per_context": num_context,
                "context_length": context_length,
                "attack_type": attack_type,
                "evolutions": evolutions,
                "context_quality": context_quality,
                "synthetic_input_quality": synthetic_input_quality,
                "source_file": source_file,
            }

            # Append the row to the data list
            data.append(row)

        # Create the pandas DataFrame
        df = pd.DataFrame(data)

        # Optional: Fill NaN for attack_type and evolutions for better clarity
        df["attack_type"] = df["attack_type"].fillna("None")
        df["evolutions"] = df["evolutions"].apply(
            lambda x: x if x is not None else "None"
        )

        return df

    def wrap_up_synthesis(self):
        return
        console = Console()
        if is_confident():
            alias = input("Enter the dataset alias: ").strip()
            if len(self.synthetic_goldens) == 0:
                raise ValueError(
                    "Unable to push empty dataset to Confident AI. There must be at least one dataset or golden data entry."
                )
            try:
                console.print(
                    "Sending a large dataset to Confident AI. This might take a bit longer than usual..."
                )
                goldens = self.synthetic_goldens
                api_dataset = APIDataset(alias=alias, goldens=goldens)
                try:
                    body = api_dataset.model_dump(
                        by_alias=True, exclude_none=True
                    )
                except AttributeError:
                    body = api_dataset.dict(by_alias=True, exclude_none=True)
                api = Api()
                result = api.send_request(
                    method=HttpMethods.POST,
                    endpoint=Endpoints.DATASET_ENDPOINT,
                    body=body,
                )
                if result:
                    response = CreateDatasetHttpResponse(link=result["link"])
                    link = response.link
                    console.print(
                        f"✅ Dataset successfully pushed to Confident AI! View at [link={link}]{link}[/link]"
                    )
                    webbrowser.open(link)
            except Exception as e:
                message = f"Unexpected error when sending the dataset. Incomplete dataset push is available at {link if 'link' in locals() else 'N/A'}."
                raise Exception(message) from e
        else:
            raise Exception(
                "To push a dataset to Confident AI, please run `deepeval login` first."
            )

    def save_as(self, file_type: str, directory: str) -> str:
        if file_type not in valid_file_types:
            raise ValueError(
                f"Invalid file type. Available file types to save as: {', '.join(type for type in valid_file_types)}"
            )
        if len(self.synthetic_goldens) == 0:
            raise ValueError(
                f"No synthetic goldens found. Please generate goldens before attempting to save data as {file_type}"
            )
        new_filename = (
            datetime.datetime.now().strftime("%Y%m%d_%H%M%S") + f".{file_type}"
        )
        if not os.path.exists(directory):
            os.makedirs(directory)
        full_file_path = os.path.join(directory, new_filename)
        if file_type == "json":
            with open(full_file_path, "w") as file:
                json_data = [
                    {
                        "input": golden.input,
                        "actual_output": golden.actual_output,
                        "expected_output": golden.expected_output,
                        "context": golden.context,
                        "source_file": golden.source_file,
                    }
                    for golden in self.synthetic_goldens
                ]
                json.dump(json_data, file, indent=4)
        elif file_type == "csv":
            with open(full_file_path, "w", newline="") as file:
                writer = csv.writer(file)
                writer.writerow(
                    [
                        "input",
                        "actual_output",
                        "expected_output",
                        "context",
                        "source_file",
                    ]
                )
                for golden in self.synthetic_goldens:
                    writer.writerow(
                        [
                            golden.input,
                            golden.actual_output,
                            golden.expected_output,
                            "|".join(golden.context),
                            golden.source_file,
                        ]
                    )
        print(f"Synthetic goldens saved at {full_file_path}!")
        return full_file_path<|MERGE_RESOLUTION|>--- conflicted
+++ resolved
@@ -935,7 +935,6 @@
                 list(evolutions.keys()), list(evolutions.values())
             )[0]
 
-<<<<<<< HEAD
             # Create Evolution Prompt
             if isinstance(evolution_type, Evolution):
                 evolution_method = evolution_map[evolution_type.value]
@@ -958,68 +957,7 @@
     #############################################################
     # Utilities
     #############################################################
-=======
-        if self.async_mode:
-            loop = get_or_create_event_loop()
-            return loop.run_until_complete(
-                self.a_generate_goldens_from_docs(
-                    document_paths,
-                    include_expected_output,
-                    max_goldens_per_document,
-                    chunk_size,
-                    chunk_overlap,
-                    num_evolutions,
-                    evolutions,
-                    use_case,
-                    _send_data,
-                )
-            )
-        else:
-            if self.context_generator is None:
-                self.context_generator = ContextGenerator(
-                    document_paths,
-                    embedder=self.embedder,
-                    chunk_size=chunk_size,
-                    chunk_overlap=chunk_overlap,
-                )
-
-                self.context_generator._load_docs()
-                max_goldens_per_context = 2
-                if max_goldens_per_document < max_goldens_per_context:
-                    max_goldens_per_context = 1
-                num_context_per_document = math.floor(
-                    max_goldens_per_document / max_goldens_per_context
-                )
-                contexts, source_files = (
-                    self.context_generator.generate_contexts(
-                        num_context_per_document=num_context_per_document
-                    )
-                )
-                with synthesizer_progress_context(
-                    "docs",
-                    self.model.get_model_name(),
-                    self.embedder.get_model_name(),
-                    len(contexts) * max_goldens_per_context,
-                    use_case,
-                ) as progress_bar:
-                    goldens = self.generate_goldens(
-                        contexts,
-                        include_expected_output,
-                        max_goldens_per_context,
-                        num_evolutions,
-                        source_files,
-                        evolutions=evolutions,
-                        use_case=use_case,
-                        progress_bar=progress_bar,
-                        _send_data=False,
-                    )
-                print(
-                    f"Utilized {len(set(chain.from_iterable(contexts)))} out of {self.context_generator.total_chunks} chunks."
-                )
-                if _send_data == True:
-                    self.wrap_up_synthesis()
-                return goldens
->>>>>>> 0938e67f
+
 
     def to_pandas(self):
         # Prepare data for the DataFrame
