--- conflicted
+++ resolved
@@ -1072,7 +1072,6 @@
         if self.embedder is None:
             self.embedder = OpenAIEmbeddingModel()
 
-<<<<<<< HEAD
             if self.async_mode:
                 loop = get_or_create_event_loop()
                 return loop.run_until_complete(
@@ -1103,20 +1102,6 @@
                     max_goldens_per_context = 1
                 num_context_per_document = math.floor(
                     max_goldens_per_document / max_goldens_per_context
-=======
-        if self.async_mode:
-            loop = get_or_create_event_loop()
-            return loop.run_until_complete(
-                self.a_generate_goldens_from_docs(
-                    document_paths,
-                    include_expected_output,
-                    max_goldens_per_document,
-                    chunk_size,
-                    chunk_overlap,
-                    num_evolutions,
-                    evolutions,
-                    use_case,
->>>>>>> 08205f3f
                 )
             )
         else:
@@ -1128,7 +1113,6 @@
                     chunk_overlap=chunk_overlap,
                 )
 
-<<<<<<< HEAD
                 with synthesizer_progress_context(
                     "docs",
                     self.model.get_model_name(),
@@ -1246,36 +1230,6 @@
         else:
             raise Exception("To push a dataset to Confident AI, please run `deepeval login` first.")
 
-=======
-            self.context_generator._load_docs()
-            max_goldens_per_context = 2
-            if max_goldens_per_document < max_goldens_per_context:
-                max_goldens_per_context = 1
-            num_context_per_document = math.floor(
-                max_goldens_per_document / max_goldens_per_context
-            )
-            contexts, source_files = self.context_generator.generate_contexts(
-                num_context_per_document=num_context_per_document
-            )
-
-            with synthesizer_progress_context(
-                "docs",
-                self.model.get_model_name(),
-                self.embedder.get_model_name(),
-                len(contexts) * max_goldens_per_context,
-                use_case,
-            ) as progress_bar:
-                return self.generate_goldens(
-                    contexts,
-                    include_expected_output,
-                    max_goldens_per_context,
-                    num_evolutions,
-                    source_files,
-                    evolutions=evolutions,
-                    use_case=use_case,
-                    progress_bar=progress_bar,
-                )
->>>>>>> 08205f3f
 
     def save_as(self, file_type: str, directory: str) -> str:
         if file_type not in valid_file_types:
