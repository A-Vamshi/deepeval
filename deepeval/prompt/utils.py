<<<<<<< HEAD
from deepeval.prompt.api import PromptInterpolationType
from pydantic import BaseModel, create_model
from typing import Any, Dict, Type, Optional, List
=======
>>>>>>> 4e61a0b2
import re
from jinja2 import Template

from deepeval.prompt.api import PromptInterpolationType


def interpolate_mustache(text: str, **kwargs) -> str:
    """Interpolate using Mustache format: {{variable}}"""
    formatted_template = re.sub(r"\{\{(\w+)\}\}", r"{\1}", text)
    return formatted_template.format(**kwargs)


def interpolate_mustache_with_space(text: str, **kwargs) -> str:
    """Interpolate using Mustache with space format: {{ variable }}"""
    formatted_template = re.sub(r"\{\{ (\w+) \}\}", r"{\1}", text)
    return formatted_template.format(**kwargs)


def interpolate_fstring(text: str, **kwargs) -> str:
    """Interpolate using F-string format: {variable}"""
    return text.format(**kwargs)


def interpolate_dollar_brackets(text: str, **kwargs) -> str:
    """Interpolate using Dollar Brackets format: ${variable}"""
    formatted_template = re.sub(r"\$\{(\w+)\}", r"{\1}", text)
    return formatted_template.format(**kwargs)


def interpolate_jinja(text: str, **kwargs) -> str:
    template = Template(text)
    return template.render(**kwargs)


def interpolate_text(
    interpolation_type: PromptInterpolationType, text: str, **kwargs
) -> str:
    """Apply the appropriate interpolation method based on the type"""
    if interpolation_type == PromptInterpolationType.MUSTACHE:
        return interpolate_mustache(text, **kwargs)
    elif interpolation_type == PromptInterpolationType.MUSTACHE_WITH_SPACE:
        return interpolate_mustache_with_space(text, **kwargs)
    elif interpolation_type == PromptInterpolationType.FSTRING:
        return interpolate_fstring(text, **kwargs)
    elif interpolation_type == PromptInterpolationType.DOLLAR_BRACKETS:
        return interpolate_dollar_brackets(text, **kwargs)
    elif interpolation_type == PromptInterpolationType.JINJA:
        return interpolate_jinja(text, **kwargs)

    raise ValueError(f"Unsupported interpolation type: {interpolation_type}")


def reconstruct_basemodel_from_schema(output_schema: Dict[str, Any], model_name: str = "DynamicModel") -> Type[BaseModel]:
    """
    Reconstruct a Pydantic BaseModel from a JSON schema.
    
    Args:
        output_schema: JSON schema dictionary
        model_name: Name for the dynamically created model
        
    Returns:
        Dynamically created Pydantic BaseModel class
    """
    if not output_schema or not isinstance(output_schema, dict):
        raise ValueError("output_schema must be a non-empty dictionary")
    
    # Handle different schema formats
    properties = output_schema.get("properties", {})
    required_fields = set(output_schema.get("required", []))
    
    # If no properties found, try to extract from other common schema formats
    if not properties and "type" in output_schema:
        if output_schema["type"] == "object":
            properties = output_schema.get("properties", {})
        else:
            # Simple type schema
            return create_model(model_name, value=(Any, ...))
    
    if not properties:
        raise ValueError("No properties found in schema")
    
    # Build field definitions for create_model
    field_definitions = {}
    
    for field_name, field_schema in properties.items():
        field_type = _schema_type_to_python_type(field_schema)
        
        # Determine if field is required
        if field_name in required_fields:
            field_definitions[field_name] = (field_type, ...)
        else:
            field_definitions[field_name] = (Optional[field_type], None)
    
    # Create the dynamic model
    return create_model(model_name, **field_definitions)


def _schema_type_to_python_type(field_schema: Dict[str, Any]) -> Type:
    """
    Convert JSON schema type to Python type.
    
    Args:
        field_schema: Field schema dictionary
        
    Returns:
        Python type
    """
    schema_type = field_schema.get("type", "string")
    
    type_mapping = {
        "string": str,
        "integer": int,
        "number": float,
        "boolean": bool,
        "array": List,
        "object": Dict,
        "null": type(None)
    }
    
    base_type = type_mapping.get(schema_type, str)
    
    # Handle array types
    if schema_type == "array":
        items_schema = field_schema.get("items", {})
        if items_schema:
            item_type = _schema_type_to_python_type(items_schema)
            return List[item_type]
        return List[Any]
    
    # Handle object types
    if schema_type == "object":
        properties = field_schema.get("properties", {})
        if properties:
            # Create nested model for complex objects
            nested_model = reconstruct_basemodel_from_schema(field_schema, "NestedModel")
            return nested_model
        return Dict[str, Any]
    
    # Handle enum types
    if "enum" in field_schema:
        enum_values = field_schema["enum"]
        if all(isinstance(v, str) for v in enum_values):
            return str
        elif all(isinstance(v, int) for v in enum_values):
            return int
        else:
            return Any
    
    return base_type<|MERGE_RESOLUTION|>--- conflicted
+++ resolved
@@ -1,13 +1,9 @@
-<<<<<<< HEAD
-from deepeval.prompt.api import PromptInterpolationType
-from pydantic import BaseModel, create_model
-from typing import Any, Dict, Type, Optional, List
-=======
->>>>>>> 4e61a0b2
 import re
 from jinja2 import Template
 
 from deepeval.prompt.api import PromptInterpolationType
+from pydantic import BaseModel, create_model
+from typing import Any, Dict, Type, Optional, List
 
 
 def interpolate_mustache(text: str, **kwargs) -> str:
