--- conflicted
+++ resolved
@@ -359,13 +359,8 @@
 Now that you have run your first chatbot evals, you should:
 
 1. **Customize your metrics**: Update the [list of metrics](/docs/metrics-introduction) based on your use case.
-<<<<<<< HEAD
-2. **Setup tracing**: It helps you [log multi-turn](https://documentation.confident-ai.com/docs/llm-tracing/tracing-features/threads) interactions in production.
-3. **Enable evals in production**: Monitor performance over time [using the metrics](https://documentation.confident-ai.com/docs/llm-tracing/evaluations#offline-evaluations) you've defined on Confident AI.
-=======
 2. **Setup tracing**: It helps you [log multi-turn](https://www.confident-ai.com/docs/llm-tracing/advanced-features/threads) interactions in production.
 3. **Enable evals in production**: Monitor performance over time [using the metircs](https://www.confident-ai.com/docs/llm-tracing/evaluations#offline-evaluations) you've defined on Confident AI.
->>>>>>> 244113a8
 
 You'll be able to analyze performance over time on **threads** this way, and add them back to your evals dataset for further evaluation.
 
