--- conflicted
+++ resolved
@@ -157,15 +157,7 @@
 print(answer_relevancy_metric.reason)
 ```
 
-<<<<<<< HEAD
 ### Unit Testing with LlamaIndex
-=======
-:::info
-You can also extract all necessary outputs and retrieval contexts for each given input to your LlamaIndex application to [create an `EvaluationDataset` to evaluate test cases in bulk.](/docs/evaluation-datasets)
-:::
-
-## Unit Testing LlamaIndex
->>>>>>> d2ffaf95
 
 Unit testing LlamaIndex is as simple as defining an `EvaluationDataset` and generating `actual_output`s and `retrieval_context`s at evaluation time. Building upon the previous example:
 
